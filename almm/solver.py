#!/usr/bin/env python3
# -*- coding: utf-8 -*-

import numpy as np
import scipy.linalg as sl
from almm.utility import component_corr_matrix, component_gram_matrix, coef_gram_matrix, coef_corr_matrix


def shrink(x, t):
    """
    Implements the proximal operator of the l1-norm (shrink operator)
    :param x: float
    :param t: float
    :return x: float
    """
    
    return np.sign(x) * np.maximum(np.abs(x)-t, 0)


def threshold(x, t):
    """
    Implements the proximal operator of the l0-norm (threshold operator).
    :param x: float
    :param t: float
    :return x: float
    """
    
    x[x**2 < 2*t] = 0

    return x

    
def project(z):
    """
    Projects onto the l2/F-sphere
    :param z: float
    :return z: float
    """
    
    return z / sl.norm(z[:])


def component_update_altmin(XtX, XtY, current_component, current_coef, step_size):
    """
<<<<<<< HEAD
    Implements an ADMM solver for the penalized least squares problem,
    argmin_x 1/2 * \|Ax-b\|^2 + mu * \|x\|_p, using the precomputed gram
    matrix and covariance, i.e. G=A^T.A and C=A^T.b. Implementation based on
    Boyd, et al, Foundations and Trends in Machine Learning, 2011.
    
    inputs:
    G (m x m array) - data matrix
    C (m array) - observations
    mu (scalar) - penalty parameter
    p (0 or 1) - p-norm penalty; must be 0 or 1
    max_iter (int) - maximum iterations of algorithm; must be positive integer
    tol (scalar) - tolerance for terminating algorithm
    
    outputs:
    x (m array) - parameters
=======
    Update all autoregressive components for fixed mixing coefficients
    :param XtX: num_observations x model_order*signal_dimension x model_order*signal_dimension numpy array
    :param XtY: num_observations x model_order*signal_dimension x signal_dimension numpy array
    :param current_component: num_components x model_order*signal_dimension x signal_dimension numpy array
    :param current_coef: num_observations x num_components numpy array
    :param step_size: float
    :return new_component: num_components x model_order*signal_dimension x signal_dimension numpy array
    :return change_in_component: num_components x model_order*signal_dimension x signal_dimension numpy array
>>>>>>> e79dd108
    """

    num_components, model_order_by_signal_dimension, signal_dimension = current_component.shape
    model_order = int(model_order_by_signal_dimension/signal_dimension)
    coef_gram = coef_gram_matrix(XtX, current_coef)
    a = np.zeros([num_components * model_order * signal_dimension, num_components * model_order * signal_dimension])
    for (i, j), coef_gram_ij in coef_gram.items():
        a[i * model_order * signal_dimension:(i + 1) * (model_order * signal_dimension),
          (j * model_order * signal_dimension):(j + 1) * (model_order * signal_dimension)] = coef_gram_ij
        if i != j:
            a[j * model_order * signal_dimension:(j + 1) * (model_order * signal_dimension),
              (i * model_order * signal_dimension):(i + 1) * (model_order * signal_dimension)] = coef_gram_ij.T
    coef_corr = coef_corr_matrix(XtY, current_coef)
    b = np.zeros([num_components * model_order * signal_dimension, signal_dimension])
    for j in range(num_components):
        b[(j * model_order * signal_dimension):(j + 1) * model_order * signal_dimension, :] = coef_corr[j]
    new_component = sl.solve(a, b, assume_a='pos')
    new_component = np.array([project(new_component[(j * model_order * signal_dimension):
                                                    (j + 1) * model_order * signal_dimension, :])
                              for j in range(num_components)])

    return new_component, new_component - current_component


def component_update_bcd(XtX, XtY, current_component, current_coef, step_size):
    """
    Update all autoregressive components for fixed mixing coefficients
    :param XtX: num_observations x model_order*signal_dimension x model_order*signal_dimension numpy array
    :param XtY: num_observations x model_order*signal_dimension x signal_dimension numpy array
    :param current_component: num_components x model_order*signal_dimension x signal_dimension numpy array
    :param current_coef: num_observations x num_components numpy array
    :param step_size: float
    :return new_component: num_components x model_order*signal_dimension x signal_dimension numpy array
    :return change_in_component: num_components x model_order*signal_dimension x signal_dimension numpy array
    """

    num_components, _, _ = current_component.shape
    new_component = np.copy(current_component)
    coef_gram = coef_gram_matrix(XtX, current_coef)
    coef_corr = coef_corr_matrix(XtY, current_coef)
    for j in range(num_components):
        a = coef_gram[(j, j)]
        b = coef_corr[j]
        for l in np.setdiff1d(np.arange(num_components), [j]):
            b -= np.dot(coef_gram[tuple(sorted((j, l)))], new_component[l])
        new_component[j] = project(sl.solve(a, b, assume_a='pos'))

    return new_component, new_component - current_component


def component_update_palm(XtX, XtY, current_component, current_coef, step_size):
    """
    Update all autoregressive components for fixed mixing coefficients
    :param XtX: num_observations x model_order*signal_dimension x model_order*signal_dimension numpy array
    :param XtY: num_observations x model_order*signal_dimension x signal_dimension numpy array
    :param current_component: num_components x model_order*signal_dimension x signal_dimension numpy array
    :param current_coef: num_observations x num_components numpy array
    :param step_size: float
    :return new_component: num_components x model_order*signal_dimension x signal_dimension numpy array
    :return change_in_component: num_components x model_order*signal_dimension x signal_dimension numpy array
    """

    num_components, _, _ = current_component.shape
    new_component = np.copy(current_component)
    coef_gram = coef_gram_matrix(XtX, current_coef)
    coef_corr = coef_corr_matrix(XtY, current_coef)

    def gradient(component_index):
        grad = - coef_corr[component_index]
        for l in range(num_components):
            grad += np.dot(coef_gram[tuple(sorted((component_index, l)))], new_component[l])
        return grad

    alpha = np.zeros([num_components])
    for j in range(num_components):
        alpha[j] = step_size / sl.norm(coef_gram[(j, j)], ord=2)
        new_component[j] = project(current_component[j] - alpha[j] * gradient(j))

    return new_component, new_component - current_component

        
def coef_update(XtX, XtY, current_component, current_coef, penalty_parameter, coef_penalty_type, step_size):
    """
    Fit mixing coefficients for fixed autoregressive components
    :param XtX: num_observations x model_order*signal_dimension x model_order*signal_dimension numpy array
    :param XtY: num_observations x model_order*signal_dimension x signal_dimension numpy array
    :param current_component: num_components x model_order*signal_dimension x signal_dimension numpy array
    :param current_coef: num_observations x num_components numpy array
    :param penalty_parameter: float
    :param coef_penalty_type: None, 'l0', or 'l1'
    :param step_size: float
    :return new_coef: num_observations x num_components numpy array
    :return change_in_coef: num_observations x num_components numpy array
    """
    
    if coef_penalty_type is None:
        def solve(a, b): return sl.solve(a, b, assume_a='pos')
    elif coef_penalty_type == 'l0':
        def solve(a, b): return penalized_ls_gram(a, b, threshold, penalty_parameter)
    elif coef_penalty_type == 'l1':
        def solve(a, b): return penalized_ls_gram(a, b, shrink, penalty_parameter)
    else:
        raise TypeError('Coefficient penalty type must be None, l0, or l1.')

    gram = [component_gram_matrix([XtX_i], current_component).pop() for XtX_i in XtX]
    corr = [component_corr_matrix(XtY_i, current_component) for XtY_i in XtY]
    new_coef = np.array([solve(gram_i, corr_i) for gram_i, corr_i in zip(gram, corr)])

    return new_coef, new_coef - current_coef


def coef_update_palm(XtX, XtY, current_component, current_coef, penalty_parameter, coef_penalty_type, step_size):
    """
    Implement one linearized proximal gradient step with respect to the mixing coefficients for fixed autoregressive
    components
    :param XtX: num_observations x model_order*signal_dimension x model_order*signal_dimension numpy array
    :param XtY: num_observations x model_order*signal_dimension x signal_dimension numpy array
    :param current_component: num_components x model_order*signal_dimension x signal_dimension numpy array
    :param current_coef: num_observations x num_components numpy array
    :param penalty_parameter: float
    :param coef_penalty_type: None, 'l0', or 'l1'
    :param step_size: float
    :return new_coef: num_observations x num_components numpy array
    :return change_in_coef: num_observations x num_components numpy array
    """

    if coef_penalty_type is None:
        def proximal_function(x, t): return x
    elif coef_penalty_type == 'l0':
        def proximal_function(x, t): return threshold(x, t)
    elif coef_penalty_type == 'l1':
        def proximal_function(x, t): return shrink(x, t)
    else:
        raise TypeError('Coefficient penalty type must be None, l0, or l1.')

    num_observations = len(XtX)
    component_gram = component_gram_matrix(XtX, current_component)
    component_corr = [component_corr_matrix(XtY_i, current_component) for XtY_i in XtY]

    def gradient(observation_index):
        return (- component_corr[observation_index] + np.dot(component_gram[observation_index],
                                                             current_coef[observation_index, :].T)) / num_observations

    new_coef = np.copy(current_coef)
    beta = map(lambda x: num_observations * step_size / x, [sl.norm(comp_gram, ord=2) for comp_gram in component_gram])
    for i, beta_i in enumerate(beta):
        new_coef[i, :] = proximal_function(new_coef[i, :] - beta_i * gradient(i),
                                           penalty_parameter * beta_i / num_observations)

    return new_coef, new_coef - current_coef


def penalized_ls_gram(gram_matrix, covariance, proximal_function, penalty_parameter, max_iter=1e3, tol=1e-4):
    """
    Implements iterative solver for penalized least squares using precomputed Gram matrix
    :param gram_matrix: m x m numpy array
    :param covariance: m x n numpy array
    :param proximal_function: function
    :param penalty_parameter: float
    :param max_iter: integer
    :param tol: float
    :return m x n numpy array
    """

    def update_lagrange_parameter(penalty_param, pri_res, dual_res):
        if pri_res > 4 * dual_res:
            penalty_param *= 2
        else:
            penalty_param /= 2

        return penalty_param

    m = covariance.shape[0]
    primal_variable_1 = np.zeros_like(covariance)
    primal_variable_2 = np.zeros_like(covariance)
    dual_variable = np.zeros_like(primal_variable_2)
    primal_residual = []
    dual_residual = []
    lagrange_parameter = 1e-4
    gram_factor = sl.cho_factor(gram_matrix + np.eye(m))
    for step in np.arange(int(max_iter)):
        primal_variable_1 = sl.cho_solve(gram_factor,
                                         covariance - dual_variable + lagrange_parameter * primal_variable_2)
        primal_variable_2_update = proximal_function(primal_variable_1 + (1 / lagrange_parameter) * dual_variable,
                                                     penalty_parameter / lagrange_parameter)
        dual_residual.append(lagrange_parameter * sl.norm(primal_variable_2_update-primal_variable_2))
        primal_variable_2 = primal_variable_2_update
        dual_variable += lagrange_parameter * (primal_variable_1 - primal_variable_2)
        primal_residual.append(sl.norm(primal_variable_1-primal_variable_2))
        if (primal_residual[step] <= tol*np.maximum(sl.norm(primal_variable_1), sl.norm(primal_variable_2)) and
                dual_residual[step] <= tol*sl.norm(dual_variable)):
            break
        lagrange_parameter = update_lagrange_parameter(lagrange_parameter, primal_residual[step], dual_residual[step])
        gram_factor = sl.cho_factor(gram_matrix + lagrange_parameter * np.eye(m))

    return primal_variable_1

    
def negative_log_likelihood(YtY, XtX, XtY, component, coef, penalty_parameter, coef_penalty_type):
    """
    Computes the negative log likelihood for ALMM
    :param YtY: list
    :param XtX: num_observations x model_order*signal_dimension x model_order*signal_dimension numpy array
    :param XtY: num_observations x model_order*signal_dimension x signal_dimension numpy array
    :param component: numpy array
    :param coef: numpy array
    :param penalty_parameter: float
    :param coef_penalty_type: None, 'l0', or 'l1'
    :return nll: float
    """
    
    num_observations = len(XtX)
    num_components, _, _ = component.shape
    gram = component_gram_matrix(XtX, component)
    corr = [component_corr_matrix(XtY_i, component) for XtY_i in XtY]
    nll = 0.5 * (np.mean(YtY) - 2 * np.mean([np.dot(coef[i, :], corr[i]) for i in range(num_observations)])
                 + np.mean(np.matmul(np.expand_dims(coef, 1), np.matmul(gram, np.expand_dims(coef, 2)))))
    if coef_penalty_type == 'l0':
        nll += penalty_parameter * np.count_nonzero(coef[:]) / num_observations
    elif coef_penalty_type == 'l1':
        nll += penalty_parameter * sl.norm(coef[:], ord=1) / num_observations

    return nll<|MERGE_RESOLUTION|>--- conflicted
+++ resolved
@@ -42,23 +42,6 @@
 
 def component_update_altmin(XtX, XtY, current_component, current_coef, step_size):
     """
-<<<<<<< HEAD
-    Implements an ADMM solver for the penalized least squares problem,
-    argmin_x 1/2 * \|Ax-b\|^2 + mu * \|x\|_p, using the precomputed gram
-    matrix and covariance, i.e. G=A^T.A and C=A^T.b. Implementation based on
-    Boyd, et al, Foundations and Trends in Machine Learning, 2011.
-    
-    inputs:
-    G (m x m array) - data matrix
-    C (m array) - observations
-    mu (scalar) - penalty parameter
-    p (0 or 1) - p-norm penalty; must be 0 or 1
-    max_iter (int) - maximum iterations of algorithm; must be positive integer
-    tol (scalar) - tolerance for terminating algorithm
-    
-    outputs:
-    x (m array) - parameters
-=======
     Update all autoregressive components for fixed mixing coefficients
     :param XtX: num_observations x model_order*signal_dimension x model_order*signal_dimension numpy array
     :param XtY: num_observations x model_order*signal_dimension x signal_dimension numpy array
@@ -67,7 +50,6 @@
     :param step_size: float
     :return new_component: num_components x model_order*signal_dimension x signal_dimension numpy array
     :return change_in_component: num_components x model_order*signal_dimension x signal_dimension numpy array
->>>>>>> e79dd108
     """
 
     num_components, model_order_by_signal_dimension, signal_dimension = current_component.shape
