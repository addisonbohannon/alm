--- conflicted
+++ resolved
@@ -33,13 +33,8 @@
 # Implement solver
 print('Fitting ALMM model...')
 t1 = timer()
-<<<<<<< HEAD
-almm_model = Almm(tol=1e-3, solver='palm', verbose=True)
-D_pred, C_pred, likelihood, time = almm_model.fit(x, p, r, mu=1e-2, k=1,
-=======
 almm_model = Almm(tol=1e-3, solver='two_stage', verbose=True)
 D_pred, C_pred, likelihood, time = almm_model.fit(x, p, r, mu=1e-2, k=1, 
->>>>>>> f6eed335
                                                   return_path=True)
 t2 = timer()
 print('Complete.', end=" ", flush=True)
